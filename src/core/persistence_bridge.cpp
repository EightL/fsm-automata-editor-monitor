/**
 * @file   persistence_bridge.cpp
 * @brief  Implements loadFile() and saveFile() for FSM JSON persistence.
 *
 * Reads a JSON file into an FsmDocument (with basic schema & semantic checks),
 * and writes an FsmDocument back out as JSON (optionally pretty-printed).
 *
 * @author Your Name
 * @date   2025-05-06
 */

<<<<<<< HEAD
 #include "persistence.hpp"
 #include <fstream>
 #include <chrono>
 #include <regex>
 
 namespace core_fsm::persistence {
 
 /**
  * Load an FSM from a JSON file.
  *
  * Opens `path`, parses into an ordered_json, performs sanity checks
  * (unknown triggers, guards without inputs, etc.), then converts to
  * FsmDocument.  
  *
  * @param path  File path to read.
  * @param out   Output FsmDocument.
  * @param err   Optional out-param for error or warning messages.
  * @return      False on fatal I/O or parse errors; true if loaded
  *              (even with non-fatal warnings).
  */
 bool loadFile(const std::string& path,
               FsmDocument& out,
               std::string* err)
 {
     // 1) Open & parse JSON
     std::ifstream in(path);
     if (!in.is_open()) {
         if (err) *err = "Failed to open file: " + path;
         return false;
     }
 
     nlohmann::ordered_json j;
     try {
         in >> j;
     }
     catch (const std::exception& e) {
         if (err) *err = std::string("JSON parse error: ") + e.what();
         return false;
     }
 
     // ─── SANITY CHECKS → WARNINGS ───
     std::string warning;
 
     // collect declared inputs
     auto inputs = j["inputs"].get<std::vector<std::string>>();
 
     // collect declared variables by name
     std::vector<std::string> variables;
     for (auto const& v : j["variables"]) {
         variables.push_back(v["name"].get<std::string>());
     }
 
     auto is_input = [&](const std::string& s) {
         return std::find(inputs.begin(), inputs.end(), s) != inputs.end();
     };
     auto is_symbol = [&](const std::string& s) {
         return is_input(s)
             || std::find(variables.begin(), variables.end(), s)
                   != variables.end();
     };
 
     for (auto& t : j["transitions"]) {
         if (!warning.empty()) break;
 
         auto trig  = t.value("trigger", std::string{});
         auto guard = t.value("guard",   std::string{});
 
         if (!trig.empty() && !is_input(trig)) {
             warning = "Unknown trigger `" + trig +
                       "` in transition `" +
                       t["from"].get<std::string>() + "`→`" +
                       t["to"].get<std::string>() +
                       "`; must be one of: " + j["inputs"].dump();
             break;
         }
 
         // look for valueof("...") usages in guard
         static const std::regex vo_re(R"(valueof\(\"([^\"]+)\"\))");
         std::smatch m;
         if (std::regex_search(guard, m, vo_re) && !is_symbol(m[1].str())) {
             warning = "Guard in transition `" +
                       t["from"].get<std::string>() + "`→`" +
                       t["to"].get<std::string>() +
                       "` references unknown symbol `" +
                       m[1].str() + "`; must be one of: " +
                       j["inputs"].dump() + " or " +
                       j["variables"].dump();
             break;
         }
     }
     // ─── END SANITY CHECKS ───
 
     // 2) Convert JSON → FsmDocument (may throw on schema errors)
     try {
         out = j.get<FsmDocument>();
     }
     catch (const std::exception& e) {
         if (err) *err = std::string("FSM schema error: ") + e.what();
         return false;
     }
 
     // 3) If we saw only a warning, return it (still a success)
     if (!warning.empty()) {
         if (err) *err = std::move(warning);
         return true;
     }
 
     // 4) All good
     return true;
 }
 
 /**
  * Save an FSM document to a JSON file.
  *
  * Serializes `doc` into ordered_json and writes it out to `path`.
  * If `pretty==true`, uses 4-space indentation.
  *
  * @param doc     Source FsmDocument.
  * @param path    File path to write.
  * @param pretty  Pretty-print flag.
  * @param err     Optional out-param for error messages.
  * @return        False if the file couldn't be opened or on serialization
  *                errors; true on success.
  */
 bool saveFile(const FsmDocument& doc,
               const std::string& path,
               bool pretty,
               std::string* err)
 {
     std::ofstream out(path);
     if (!out.is_open()) {
         if (err) *err = "Failed to open file for writing: " + path;
         return false;
     }
     try {
         nlohmann::ordered_json j = doc;
         if (pretty) {
             out << j.dump(4) << '\n';
         } else {
             out << j.dump()   << '\n';
         }
     }
     catch (const std::exception& e) {
         if (err) *err = e.what();
         return false;
     }
     return true;
 }
 
 } // namespace core_fsm::persistence
 
=======
#include "persistence.hpp"
#include <fstream>
#include <chrono>
#include <regex>

namespace core_fsm::persistence {

/**
 * Load an FSM from a JSON file.
 *
 * Opens `path`, parses into an ordered_json, performs sanity checks
 * (unknown triggers, guards without inputs, etc.), then converts to
 * FsmDocument.  
 *
 * @param path  File path to read.
 * @param out   Output FsmDocument.
 * @param err   Optional out-param for error or warning messages.
 * @return      False on fatal I/O or parse errors; true if loaded
 *              (even with non-fatal warnings).
 */
bool loadFile(const std::string& path,
            FsmDocument& out,
            std::string* err)
{
    // 1) Open & parse JSON
    std::ifstream in(path);
    if (!in.is_open()) {
        if (err) *err = "Failed to open file: " + path;
        return false;
    }

    nlohmann::ordered_json j;
    try {
        in >> j;
    }
    catch (const std::exception& e) {
        if (err) *err = std::string("JSON parse error: ") + e.what();
        return false;
    }

    // ─── SANITY CHECKS → WARNINGS ───
    std::string warning;

    // collect declared inputs
    auto inputs = j["inputs"].get<std::vector<std::string>>();

    // collect declared variables by name
    std::vector<std::string> variables;
    for (auto const& v : j["variables"]) {
        variables.push_back(v["name"].get<std::string>());
    }

    auto is_input = [&](const std::string& s) {
        return std::find(inputs.begin(), inputs.end(), s) != inputs.end();
    };
    auto is_symbol = [&](const std::string& s) {
        return is_input(s)
            || std::find(variables.begin(), variables.end(), s)
                != variables.end();
    };

    for (auto& t : j["transitions"]) {
        if (!warning.empty()) break;

        auto trig  = t.value("trigger", std::string{});
        auto guard = t.value("guard",   std::string{});

        if (!guard.empty() && trig.empty()) {
            warning = "Transition `" +
                    t["from"].get<std::string>() + "`→`" +
                    t["to"].get<std::string>() +
                    "` has a guard but no trigger.";
            break;
        }

        if (!trig.empty() && !is_input(trig)) {
            warning = "Unknown trigger `" + trig +
                    "` in transition `" +
                    t["from"].get<std::string>() + "`→`" +
                    t["to"].get<std::string>() +
                    "`; must be one of: " + j["inputs"].dump();
            break;
        }

        // look for valueof("...") usages in guard
        static const std::regex vo_re(R"(valueof\(\"([^\"]+)\"\))");
        std::smatch m;
        if (std::regex_search(guard, m, vo_re) && !is_symbol(m[1].str())) {
            warning = "Guard in transition `" +
                    t["from"].get<std::string>() + "`→`" +
                    t["to"].get<std::string>() +
                    "` references unknown symbol `" +
                    m[1].str() + "`; must be one of: " +
                    j["inputs"].dump() + " or " +
                    j["variables"].dump();
            break;
        }
    }
    // ─── END SANITY CHECKS ───

    // 2) Convert JSON → FsmDocument (may throw on schema errors)
    try {
        out = j.get<FsmDocument>();
    }
    catch (const std::exception& e) {
        if (err) *err = std::string("FSM schema error: ") + e.what();
        return false;
    }

    // 3) If we saw only a warning, return it (still a success)
    if (!warning.empty()) {
        if (err) *err = std::move(warning);
        return true;
    }

    // 4) All good
    return true;
}

/**
 * Save an FSM document to a JSON file.
 *
 * Serializes `doc` into ordered_json and writes it out to `path`.
 * If `pretty==true`, uses 4-space indentation.
 *
 * @param doc     Source FsmDocument.
 * @param path    File path to write.
 * @param pretty  Pretty-print flag.
 * @param err     Optional out-param for error messages.
 * @return        False if the file couldn't be opened or on serialization
 *                errors; true on success.
 */
bool saveFile(const FsmDocument& doc,
            const std::string& path,
            bool pretty,
            std::string* err)
{
    std::ofstream out(path);
    if (!out.is_open()) {
        if (err) *err = "Failed to open file for writing: " + path;
        return false;
    }
    try {
        nlohmann::ordered_json j = doc;
        if (pretty) {
            out << j.dump(4) << '\n';
        } else {
            out << j.dump()   << '\n';
        }
    }
    catch (const std::exception& e) {
        if (err) *err = e.what();
        return false;
    }
    return true;
}

} // namespace core_fsm::persistence
>>>>>>> b5a8eb5c
<|MERGE_RESOLUTION|>--- conflicted
+++ resolved
@@ -9,7 +9,6 @@
  * @date   2025-05-06
  */
 
-<<<<<<< HEAD
  #include "persistence.hpp"
  #include <fstream>
  #include <chrono>
@@ -160,164 +159,4 @@
  }
  
  } // namespace core_fsm::persistence
- 
-=======
-#include "persistence.hpp"
-#include <fstream>
-#include <chrono>
-#include <regex>
-
-namespace core_fsm::persistence {
-
-/**
- * Load an FSM from a JSON file.
- *
- * Opens `path`, parses into an ordered_json, performs sanity checks
- * (unknown triggers, guards without inputs, etc.), then converts to
- * FsmDocument.  
- *
- * @param path  File path to read.
- * @param out   Output FsmDocument.
- * @param err   Optional out-param for error or warning messages.
- * @return      False on fatal I/O or parse errors; true if loaded
- *              (even with non-fatal warnings).
- */
-bool loadFile(const std::string& path,
-            FsmDocument& out,
-            std::string* err)
-{
-    // 1) Open & parse JSON
-    std::ifstream in(path);
-    if (!in.is_open()) {
-        if (err) *err = "Failed to open file: " + path;
-        return false;
-    }
-
-    nlohmann::ordered_json j;
-    try {
-        in >> j;
-    }
-    catch (const std::exception& e) {
-        if (err) *err = std::string("JSON parse error: ") + e.what();
-        return false;
-    }
-
-    // ─── SANITY CHECKS → WARNINGS ───
-    std::string warning;
-
-    // collect declared inputs
-    auto inputs = j["inputs"].get<std::vector<std::string>>();
-
-    // collect declared variables by name
-    std::vector<std::string> variables;
-    for (auto const& v : j["variables"]) {
-        variables.push_back(v["name"].get<std::string>());
-    }
-
-    auto is_input = [&](const std::string& s) {
-        return std::find(inputs.begin(), inputs.end(), s) != inputs.end();
-    };
-    auto is_symbol = [&](const std::string& s) {
-        return is_input(s)
-            || std::find(variables.begin(), variables.end(), s)
-                != variables.end();
-    };
-
-    for (auto& t : j["transitions"]) {
-        if (!warning.empty()) break;
-
-        auto trig  = t.value("trigger", std::string{});
-        auto guard = t.value("guard",   std::string{});
-
-        if (!guard.empty() && trig.empty()) {
-            warning = "Transition `" +
-                    t["from"].get<std::string>() + "`→`" +
-                    t["to"].get<std::string>() +
-                    "` has a guard but no trigger.";
-            break;
-        }
-
-        if (!trig.empty() && !is_input(trig)) {
-            warning = "Unknown trigger `" + trig +
-                    "` in transition `" +
-                    t["from"].get<std::string>() + "`→`" +
-                    t["to"].get<std::string>() +
-                    "`; must be one of: " + j["inputs"].dump();
-            break;
-        }
-
-        // look for valueof("...") usages in guard
-        static const std::regex vo_re(R"(valueof\(\"([^\"]+)\"\))");
-        std::smatch m;
-        if (std::regex_search(guard, m, vo_re) && !is_symbol(m[1].str())) {
-            warning = "Guard in transition `" +
-                    t["from"].get<std::string>() + "`→`" +
-                    t["to"].get<std::string>() +
-                    "` references unknown symbol `" +
-                    m[1].str() + "`; must be one of: " +
-                    j["inputs"].dump() + " or " +
-                    j["variables"].dump();
-            break;
-        }
-    }
-    // ─── END SANITY CHECKS ───
-
-    // 2) Convert JSON → FsmDocument (may throw on schema errors)
-    try {
-        out = j.get<FsmDocument>();
-    }
-    catch (const std::exception& e) {
-        if (err) *err = std::string("FSM schema error: ") + e.what();
-        return false;
-    }
-
-    // 3) If we saw only a warning, return it (still a success)
-    if (!warning.empty()) {
-        if (err) *err = std::move(warning);
-        return true;
-    }
-
-    // 4) All good
-    return true;
-}
-
-/**
- * Save an FSM document to a JSON file.
- *
- * Serializes `doc` into ordered_json and writes it out to `path`.
- * If `pretty==true`, uses 4-space indentation.
- *
- * @param doc     Source FsmDocument.
- * @param path    File path to write.
- * @param pretty  Pretty-print flag.
- * @param err     Optional out-param for error messages.
- * @return        False if the file couldn't be opened or on serialization
- *                errors; true on success.
- */
-bool saveFile(const FsmDocument& doc,
-            const std::string& path,
-            bool pretty,
-            std::string* err)
-{
-    std::ofstream out(path);
-    if (!out.is_open()) {
-        if (err) *err = "Failed to open file for writing: " + path;
-        return false;
-    }
-    try {
-        nlohmann::ordered_json j = doc;
-        if (pretty) {
-            out << j.dump(4) << '\n';
-        } else {
-            out << j.dump()   << '\n';
-        }
-    }
-    catch (const std::exception& e) {
-        if (err) *err = e.what();
-        return false;
-    }
-    return true;
-}
-
-} // namespace core_fsm::persistence
->>>>>>> b5a8eb5c
+ 